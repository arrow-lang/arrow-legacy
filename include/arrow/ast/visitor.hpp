--- conflicted
+++ resolved
@@ -13,182 +13,14 @@
 
 struct Node;
 
-<<<<<<< HEAD
 struct Visitor {
-=======
-class AbstractVisitor {
- public:
-  virtual ~AbstractVisitor() noexcept;
-
-  virtual void run(Node&);
-
- private:
-  friend struct Node;
-  friend struct TextNode;
-  friend struct Unary;
-  friend struct Binary;
-  friend struct Identifier;
-  friend struct Module;
-  friend struct AbstractFunction;
-  friend struct ExternalFunction;
-  friend struct Function;
-  friend struct Parameter;
-  friend struct Call;
-  friend struct Slot;
-  friend struct Break;
-  friend struct Return;
-  friend struct Integer;
-  friend struct Float;
-  friend struct Boolean;
-  friend struct String;
-  friend struct Promote;
-  friend struct NegateLogical;
-  friend struct NegateBit;
-  friend struct NegateNumeric;
-  friend struct Assign;
-  friend struct AssignAdd;
-  friend struct AssignSub;
-  friend struct AssignMul;
-  friend struct AssignDiv;
-  friend struct AssignMod;
-  friend struct AssignBitAnd;
-  friend struct AssignBitXor;
-  friend struct AssignBitOr;
-  friend struct And;
-  friend struct Or;
-  friend struct EqualTo;
-  friend struct NotEqualTo;
-  friend struct LessThan;
-  friend struct LessThanOrEqualTo;
-  friend struct GreaterThanOrEqualTo;
-  friend struct GreaterThan;
-  friend struct BitAnd;
-  friend struct BitXor;
-  friend struct BitOr;
-  friend struct Add;
-  friend struct Sub;
-  friend struct Mul;
-  friend struct Div;
-  friend struct Mod;
-  friend struct Select;
-  friend struct SelectBranch;
-  friend struct PointerType;
-  friend struct AddressOf;
-  friend struct Dereference;
-
-  virtual void visit(Node&) { }
-  virtual void visit(TextNode&) { }
-  virtual void visit(Identifier&) { }
-  virtual void visit(Module&) { }
-  virtual void visit(AbstractFunction&) { }
-  virtual void visit(ExternalFunction&) { }
-  virtual void visit(Function&) { }
-  virtual void visit(Parameter&) { }
-  virtual void visit(Call&) { }
-  virtual void visit(Slot&) { }
-  virtual void visit(Break&) { }
-  virtual void visit(Return&) { }
-  virtual void visit(Integer&) { }
-  virtual void visit(Float&) { }
-  virtual void visit(Boolean&) { }
-  virtual void visit(String&) { }
-  virtual void visit(Promote&) { }
-  virtual void visit(NegateLogical&) { }
-  virtual void visit(NegateBit&) { }
-  virtual void visit(NegateNumeric&) { }
-  virtual void visit(Assign&) { }
-  virtual void visit(AssignAdd&) { }
-  virtual void visit(AssignSub&) { }
-  virtual void visit(AssignMul&) { }
-  virtual void visit(AssignDiv&) { }
-  virtual void visit(AssignMod&) { }
-  virtual void visit(AssignBitAnd&) { }
-  virtual void visit(AssignBitXor&) { }
-  virtual void visit(AssignBitOr&) { }
-  virtual void visit(And&) { }
-  virtual void visit(Or&) { }
-  virtual void visit(EqualTo&) { }
-  virtual void visit(NotEqualTo&) { }
-  virtual void visit(LessThan&) { }
-  virtual void visit(LessThanOrEqualTo&) { }
-  virtual void visit(GreaterThanOrEqualTo&) { }
-  virtual void visit(GreaterThan&) { }
-  virtual void visit(BitAnd&) { }
-  virtual void visit(BitXor&) { }
-  virtual void visit(BitOr&) { }
-  virtual void visit(Add&) { }
-  virtual void visit(Sub&) { }
-  virtual void visit(Mul&) { }
-  virtual void visit(Div&) { }
-  virtual void visit(Mod&) { }
-  virtual void visit(Select&) { }
-  virtual void visit(SelectBranch&) { }
-  virtual void visit(PointerType&) { }
-  virtual void visit(Dereference&) { }
-  virtual void visit(AddressOf&) { }
-};
-
-class Visitor : public AbstractVisitor {
- public:
->>>>>>> c932d05c
   virtual ~Visitor() noexcept;
 
   virtual void run(Node&);
 
-<<<<<<< HEAD
   // TODO: Should probably raise an error or something (to denote
   //  an unhandled vistor)
   virtual void visit_node(Node&) { }
-=======
-  virtual void visit(Identifier&);
-  virtual void visit(Module&);
-  virtual void visit(AbstractFunction&) { }
-  virtual void visit(ExternalFunction&);
-  virtual void visit(Function&);
-  virtual void visit(Parameter&);
-  virtual void visit(Call&);
-  virtual void visit(Slot&);
-  virtual void visit(Break&);
-  virtual void visit(Return&);
-  virtual void visit(Integer&);
-  virtual void visit(Float&);
-  virtual void visit(Boolean&);
-  virtual void visit(String&);
-  virtual void visit(Promote&);
-  virtual void visit(NegateLogical&);
-  virtual void visit(NegateBit&);
-  virtual void visit(NegateNumeric&);
-  virtual void visit(Assign&);
-  virtual void visit(AssignAdd&);
-  virtual void visit(AssignSub&);
-  virtual void visit(AssignMul&);
-  virtual void visit(AssignDiv&);
-  virtual void visit(AssignMod&);
-  virtual void visit(AssignBitAnd&);
-  virtual void visit(AssignBitXor&);
-  virtual void visit(AssignBitOr&);
-  virtual void visit(And&);
-  virtual void visit(Or&);
-  virtual void visit(EqualTo&);
-  virtual void visit(NotEqualTo&);
-  virtual void visit(LessThan&);
-  virtual void visit(LessThanOrEqualTo&);
-  virtual void visit(GreaterThanOrEqualTo&);
-  virtual void visit(GreaterThan&);
-  virtual void visit(BitAnd&);
-  virtual void visit(BitXor&);
-  virtual void visit(BitOr&);
-  virtual void visit(Add&);
-  virtual void visit(Sub&);
-  virtual void visit(Mul&);
-  virtual void visit(Div&);
-  virtual void visit(Mod&);
-  virtual void visit(Select&);
-  virtual void visit(SelectBranch&);
-  virtual void visit(PointerType&);
-  virtual void visit(Dereference&);
-  virtual void visit(AddressOf&);
->>>>>>> c932d05c
 
   virtual void visit_id(Identifier&) { }
   virtual void visit_module(Module&);
@@ -233,15 +65,10 @@
   virtual void visit_div(Div&) { }
   virtual void visit_mod(Mod&) { }
   virtual void visit_select(Select&);
-<<<<<<< HEAD
   virtual void visit_select_branch(SelectBranch&);
-  virtual void visit_loop(Loop&);
-=======
-  virtual void visit_select_branch(SelectBranch&) { }
   virtual void visit_pointer_type(PointerType&) { }
   virtual void visit_dereference(Dereference&) { }
   virtual void visit_address_of(AddressOf&) { }
->>>>>>> c932d05c
 };
 
 }  // namespace ast
