--- conflicted
+++ resolved
@@ -40,14 +40,10 @@
 
     if ctx.env["CXX_NAME"] in ("gcc", "clang"):
         ctx.env.append_unique("CXXFLAGS", "-std=gnu++1y")
-<<<<<<< HEAD
-        ctx.env.append_unique("CXXFLAGS", "-O0")
-=======
         # TODO: Release and Debug builds
         ctx.env.append_unique("CXXFLAGS", "-g")
         ctx.env.append_unique("CXXFLAGS", "-O0")
         # ctx.env.append_unique("CXXFLAGS", "-Ofast")
->>>>>>> c932d05c
         ctx.env.append_unique("CXXFLAGS", "-Wall")
         ctx.env.append_unique("CXXFLAGS", "-Wextra")
         ctx.env.append_unique("CXXFLAGS", "-Wfatal-errors")
