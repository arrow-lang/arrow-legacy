--- conflicted
+++ resolved
@@ -15,7 +15,6 @@
 
 #define IMPL(N, D) \
   ast::N::~N() noexcept { } \
-<<<<<<< HEAD
   void ast::N::accept(Visitor& v) { v.visit_##D(*this); }
 
 #define IMPL_ABSTRACT(N) \
@@ -73,62 +72,9 @@
 IMPL(Select, select)
 IMPL(SelectBranch, select_branch)
 IMPL(Loop, loop)
-=======
-  void ast::N::accept(AbstractVisitor& v) { v.visit(*this); }
-
-IMPL(Node)
-IMPL(TextNode)
-IMPL(Identifier)
-IMPL(Module)
-IMPL(AbstractFunction)
-IMPL(ExternalFunction)
-IMPL(Function)
-IMPL(Parameter)
-IMPL(Call)
-IMPL(Slot)
-IMPL(Break)
-IMPL(Return)
-IMPL(Integer)
-IMPL(Float)
-IMPL(Boolean)
-IMPL(String)
-IMPL(Unary)
-IMPL(Binary)
-IMPL(Promote)
-IMPL(NegateNumeric)
-IMPL(NegateLogical)
-IMPL(NegateBit)
-IMPL(Assign)
-IMPL(AssignAdd)
-IMPL(AssignSub)
-IMPL(AssignMul)
-IMPL(AssignDiv)
-IMPL(AssignMod)
-IMPL(AssignBitAnd)
-IMPL(AssignBitXor)
-IMPL(AssignBitOr)
-IMPL(And)
-IMPL(Or)
-IMPL(EqualTo)
-IMPL(NotEqualTo)
-IMPL(LessThan)
-IMPL(LessThanOrEqualTo)
-IMPL(GreaterThanOrEqualTo)
-IMPL(GreaterThan)
-IMPL(BitAnd)
-IMPL(BitXor)
-IMPL(BitOr)
-IMPL(Add)
-IMPL(Sub)
-IMPL(Mul)
-IMPL(Div)
-IMPL(Mod)
-IMPL(Select)
-IMPL(SelectBranch)
-IMPL(PointerType)
-IMPL(AddressOf)
-IMPL(Dereference)
->>>>>>> c932d05c
+IMPL(PointerType, pointer_type)
+IMPL(AddressOf, address_of)
+IMPL(Dereference, dereference)
 
 ast::Node::Node(Span span)
   : span(span) {
@@ -210,7 +156,6 @@
 ast::SelectBranch::SelectBranch(
   Span span,
   std::shared_ptr<Node> condition
-<<<<<<< HEAD
 ) : Block(span), condition(condition) {
 }
 
@@ -218,8 +163,6 @@
   Span span,
   std::shared_ptr<Node> condition
 ) : Block(span), condition(condition) {
-=======
-) : Node(span), condition(condition), sequence{} {
 }
 
 ast::PointerType::PointerType(
@@ -234,5 +177,4 @@
   std::shared_ptr<Node> operand,
   bool _mutable
 ) : Unary(span, operand), is_mutable(_mutable) {
->>>>>>> c932d05c
 }